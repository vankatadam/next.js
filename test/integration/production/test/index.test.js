/* eslint-env jest */
/* global jasmine */
import { readFileSync } from 'fs'
import { join } from 'path'
import {
  pkg,
  nextServer,
  nextBuild,
  startApp,
  stopApp,
  renderViaHTTP,
  waitFor
} from 'next-test-utils'
import webdriver from 'next-webdriver'
import fetch from 'node-fetch'
import dynamicImportTests from './dynamic'
import processEnv from './process-env'
import security from './security'
<<<<<<< HEAD
import {BUILD_MANIFEST, REACT_LOADABLE_MANIFEST, PAGES_MANIFEST} from 'next/constants'

=======
import {BUILD_MANIFEST, REACT_LOADABLE_MANIFEST, PAGES_MANIFEST} from 'next-server/constants'
import cheerio from 'cheerio'
>>>>>>> 100b7339
const appDir = join(__dirname, '../')
let appPort
let server
let app
jasmine.DEFAULT_TIMEOUT_INTERVAL = 1000 * 60 * 5

const context = {}

describe('Production Usage', () => {
  beforeAll(async () => {
    await nextBuild(appDir)
    app = nextServer({
      dir: join(__dirname, '../'),
      dev: false,
      quiet: true
    })

    server = await startApp(app)
    context.appPort = appPort = server.address().port
  })
  afterAll(() => stopApp(server))

  describe('With basic usage', () => {
    it('should render the page', async () => {
      const html = await renderViaHTTP(appPort, '/')
      expect(html).toMatch(/Hello World/)
    })

    it('should allow etag header support', async () => {
      const url = `http://localhost:${appPort}/`
      const etag = (await fetch(url)).headers.get('ETag')

      const headers = { 'If-None-Match': etag }
      const res2 = await fetch(url, { headers })
      expect(res2.status).toBe(304)
    })

    it('should render 404 for routes that do not exist', async () => {
      const url = `http://localhost:${appPort}/abcdefghijklmno`
      const res = await fetch(url)
      const text = await res.text()
      const $html = cheerio.load(text)
      expect($html('html').text()).toMatch(/404/)
      expect(text).toMatch(/"statusCode":404/)
      expect(res.status).toBe(404)
    })

    it('should render 404 for _next routes that do not exist', async () => {
      const url = `http://localhost:${appPort}/_next/abcdef`
      const res = await fetch(url)
      expect(res.status).toBe(404)
    })

    it('should render 404 for dotfiles in /static', async () => {
      const url = `http://localhost:${appPort}/static/.env`
      const res = await fetch(url)
      expect(res.status).toBe(404)
    })

    it('should render 501 if the HTTP method is not GET or HEAD', async () => {
      const url = `http://localhost:${appPort}/_next/abcdef`
      const methods = ['POST', 'PUT', 'DELETE']
      for (const method of methods) {
        const res = await fetch(url, {method})
        expect(res.status).toBe(501)
      }
    })

    it('should set Content-Length header', async () => {
      const url = `http://localhost:${appPort}`
      const res = await fetch(url)
      expect(res.headers.get('Content-Length')).toBeDefined()
    })

    it('should set Cache-Control header', async () => {
      const buildId = readFileSync(join(__dirname, '../.next/BUILD_ID'), 'utf8')
      const buildManifest = require(join('../.next', BUILD_MANIFEST))
      const reactLoadableManifest = require(join('../.next', REACT_LOADABLE_MANIFEST))
      const url = `http://localhost:${appPort}/_next/`

      const resources = []

      // test a regular page
      resources.push(`${url}static/${buildId}/pages/index.js`)

      // test dynamic chunk
      resources.push(url + reactLoadableManifest['../../components/hello1'][0].publicPath)

      // test main.js runtime etc
      for (const item of buildManifest.pages['/']) {
        resources.push(url + item)
      }

      const responses = await Promise.all(resources.map((resource) => fetch(resource)))

      responses.forEach((res) => {
        try {
          expect(res.headers.get('Cache-Control')).toBe('public, max-age=31536000, immutable')
        } catch (err) {
          err.message = res.url + ' ' + err.message
          throw err
        }
      })
    })

    it('should set correct Cache-Control header for static 404s', async () => {
      // this is to fix where 404 headers are set to 'public, max-age=31536000, immutable'
      const res = await fetch(`http://localhost:${appPort}/_next//static/common/bad-static.js`)

      expect(res.status).toBe(404)
      expect(res.headers.get('Cache-Control')).toBe('no-cache, no-store, max-age=0, must-revalidate')
    })

    it('should block special pages', async () => {
      const urls = ['/_document', '/_error']
      for (const url of urls) {
        const html = await renderViaHTTP(appPort, url)
        expect(html).toMatch(/404/)
      }
    })
  })

  describe('With navigation', () => {
    it('should navigate via client side', async () => {
      const browser = await webdriver(appPort, '/')
      const text = await browser
        .elementByCss('a').click()
        .waitForElementByCss('.about-page')
        .elementByCss('div').text()

      expect(text).toBe('About Page')
      browser.close()
    })
  })

  describe('Runtime errors', () => {
    it('should render a server side error on the client side', async () => {
      const browser = await webdriver(appPort, '/error-in-ssr-render')
      await waitFor(2000)
      const text = await browser.elementByCss('body').text()
      // this makes sure we don't leak the actual error to the client side in production
      expect(text).toMatch(/Internal Server Error\./)
      const headingText = await browser.elementByCss('h1').text()
      // This makes sure we render statusCode on the client side correctly
      expect(headingText).toBe('500')
      browser.close()
    })

    it('should render a client side component error', async () => {
      const browser = await webdriver(appPort, '/error-in-browser-render')
      await waitFor(2000)
      const text = await browser.elementByCss('body').text()
      expect(text).toMatch(/An unexpected error has occurred\./)
      browser.close()
    })

    it('should call getInitialProps on _error page during a client side component error', async () => {
      const browser = await webdriver(appPort, '/error-in-browser-render-status-code')
      await waitFor(2000)
      const text = await browser.elementByCss('body').text()
      expect(text).toMatch(/This page could not be found\./)
      browser.close()
    })
  })

  describe('Misc', () => {
    it('should handle already finished responses', async () => {
      const res = {
        finished: false,
        end () {
          this.finished = true
        }
      }
      const html = await app.renderToHTML({}, res, '/finish-response', {})
      expect(html).toBeFalsy()
    })

    it('should allow to access /static/ and /_next/', async () => {
      // This is a test case which prevent the following issue happening again.
      // See: https://github.com/zeit/next.js/issues/2617
      await renderViaHTTP(appPort, '/_next/')
      await renderViaHTTP(appPort, '/static/')
      const data = await renderViaHTTP(appPort, '/static/data/item.txt')
      expect(data).toBe('item')
    })

    it('should reload the page on page script error', async () => {
      const browser = await webdriver(appPort, '/counter')
      const counter = await browser
        .elementByCss('#increase').click().click()
        .elementByCss('#counter').text()
      expect(counter).toBe('Counter: 2')

      // When we go to the 404 page, it'll do a hard reload.
      // So, it's possible for the front proxy to load a page from another zone.
      // Since the page is reloaded, when we go back to the counter page again,
      // previous counter value should be gone.
      const counterAfter404Page = await browser
        .elementByCss('#no-such-page').click()
        .waitForElementByCss('h1')
        .back()
        .waitForElementByCss('#counter-page')
        .elementByCss('#counter').text()
      expect(counterAfter404Page).toBe('Counter: 0')

      browser.close()
    })

    it('should add preload tags when Link prefetch prop is used', async () => {
      const browser = await webdriver(appPort, '/prefetch')
      const elements = await browser.elementsByCss('link[rel=preload]')
      expect(elements.length).toBe(9)
      await Promise.all(
        elements.map(async (element) => {
          const rel = await element.getAttribute('rel')
          const as = await element.getAttribute('as')
          expect(rel).toBe('preload')
          expect(as).toBe('script')
        })
      )
      browser.close()
    })

    // This is a workaround to fix https://github.com/zeit/next.js/issues/5860
    // TODO: remove this workaround when https://bugs.webkit.org/show_bug.cgi?id=187726 is fixed.
    it('It does not add a timestamp to link tags with preload attribute', async () => {
      const browser = await webdriver(appPort, '/prefetch')
      const links = await browser.elementsByCss('link[rel=preload]')
      await Promise.all(
        links.map(async (element) => {
          const href = await element.getAttribute('href')
          expect(href).not.toMatch(/\?ts=/)
        })
      )
      const scripts = await browser.elementsByCss('script[src]')
      await Promise.all(
        scripts.map(async (element) => {
          const src = await element.getAttribute('src')
          expect(src).not.toMatch(/\?ts=/)
        })
      )
      browser.close()
    })

    it('should reload the page on page script error with prefetch', async () => {
      const browser = await webdriver(appPort, '/counter')
      const counter = await browser
        .elementByCss('#increase').click().click()
        .elementByCss('#counter').text()
      expect(counter).toBe('Counter: 2')

      // Let the browser to prefetch the page and error it on the console.
      await waitFor(3000)
      const browserLogs = await browser.log('browser')
      let foundLog = false
      browserLogs.forEach((log) => {
        if (log.message.match(/\/no-such-page\.js - Failed to load resource/)) {
          foundLog = true
        }
      })

      expect(foundLog).toBe(true)

      // When we go to the 404 page, it'll do a hard reload.
      // So, it's possible for the front proxy to load a page from another zone.
      // Since the page is reloaded, when we go back to the counter page again,
      // previous counter value should be gone.
      const counterAfter404Page = await browser
        .elementByCss('#no-such-page-prefetch').click()
        .waitForElementByCss('h1')
        .back()
        .waitForElementByCss('#counter-page')
        .elementByCss('#counter').text()
      expect(counterAfter404Page).toBe('Counter: 0')

      browser.close()
    })
  })

  describe('X-Powered-By header', () => {
    it('should set it by default', async () => {
      const req = { url: '/stateless', headers: {} }
      const headers = {}
      const res = {
        getHeader (key) {
          return headers[key]
        },
        setHeader (key, value) {
          headers[key] = value
        },
        end () {}
      }

      await app.render(req, res, req.url)
      expect(headers['X-Powered-By']).toEqual(`Next.js ${pkg.version}`)
    })

    it('should not set it when poweredByHeader==false', async () => {
      const req = { url: '/stateless', headers: {} }
      const originalConfigValue = app.nextConfig.poweredByHeader
      app.nextConfig.poweredByHeader = false
      const res = {
        getHeader () {
          return false
        },
        setHeader (key, value) {
          if (key === 'XPoweredBy') {
            throw new Error('Should not set the XPoweredBy header')
          }
        },
        end () {}
      }

      await app.render(req, res, req.url)
      app.nextConfig.poweredByHeader = originalConfigValue
    })
  })

  it('should not expose the compiled page file in development', async () => {
    const url = `http://localhost:${appPort}`
    await fetch(`${url}/stateless`) // make sure the stateless page is built
    const clientSideJsRes = await fetch(`${url}/_next/development/static/development/pages/stateless.js`)
    expect(clientSideJsRes.status).toBe(404)
    const clientSideJsBody = await clientSideJsRes.text()
    expect(clientSideJsBody).toMatch(/404/)

    const serverSideJsRes = await fetch(`${url}/_next/development/server/static/development/pages/stateless.js`)
    expect(serverSideJsRes.status).toBe(404)
    const serverSideJsBody = await serverSideJsRes.text()
    expect(serverSideJsBody).toMatch(/404/)
  })

  it('should not put backslashes in pages-manifest.json', () => {
    // Whatever platform you build on, pages-manifest.json should use forward slash (/)
    // See: https://github.com/zeit/next.js/issues/4920
    const pagesManifest = require(join('..', '.next', 'server', PAGES_MANIFEST))

    for (let key of Object.keys(pagesManifest)) {
      expect(key).not.toMatch(/\\/)
      expect(pagesManifest[key]).not.toMatch(/\\/)
    }
  })

<<<<<<< HEAD
=======
  it('should handle failed param decoding', async () => {
    const html = await renderViaHTTP(appPort, '/%DE~%C7%1fY/')
    expect(html).toMatch(/400/)
    expect(html).toMatch(/Bad Request/)
  })

>>>>>>> 100b7339
  dynamicImportTests(context, (p, q) => renderViaHTTP(context.appPort, p, q))

  processEnv(context)
  security(context)
})<|MERGE_RESOLUTION|>--- conflicted
+++ resolved
@@ -16,13 +16,8 @@
 import dynamicImportTests from './dynamic'
 import processEnv from './process-env'
 import security from './security'
-<<<<<<< HEAD
-import {BUILD_MANIFEST, REACT_LOADABLE_MANIFEST, PAGES_MANIFEST} from 'next/constants'
-
-=======
 import {BUILD_MANIFEST, REACT_LOADABLE_MANIFEST, PAGES_MANIFEST} from 'next-server/constants'
 import cheerio from 'cheerio'
->>>>>>> 100b7339
 const appDir = join(__dirname, '../')
 let appPort
 let server
@@ -366,15 +361,12 @@
     }
   })
 
-<<<<<<< HEAD
-=======
   it('should handle failed param decoding', async () => {
     const html = await renderViaHTTP(appPort, '/%DE~%C7%1fY/')
     expect(html).toMatch(/400/)
     expect(html).toMatch(/Bad Request/)
   })
 
->>>>>>> 100b7339
   dynamicImportTests(context, (p, q) => renderViaHTTP(context.appPort, p, q))
 
   processEnv(context)
